--- conflicted
+++ resolved
@@ -80,15 +80,11 @@
           components: clippy
       - uses: Swatinem/rust-cache@v2
       - name: Run sccache-cache
-<<<<<<< HEAD
-        uses: mozilla-actions/sccache-action@v0.0.7
+        uses: mozilla-actions/sccache-action@v0.0.8
       - if: ${{ contains(matrix.job.os, 'ubuntu') }}
         run: |
           sudo apt-get update -y
           sudo apt-get -yq --no-install-suggests --no-install-recommends install libsystemd-dev
-=======
-        uses: mozilla-actions/sccache-action@v0.0.8
->>>>>>> 362928e4
       - name: Initialize workflow variables
         id: vars
         shell: bash
